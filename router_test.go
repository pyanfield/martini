--- conflicted
+++ resolved
@@ -58,15 +58,17 @@
 	}
 	context8 := New().createContext(recorder, req8)
 
-<<<<<<< HEAD
 	req9, err := http.NewRequest("OPTIONS", "http://localhost:3000/opts", nil)
-=======
-	req9, err := http.NewRequest("HEAD", "http://localhost:3000/foo", nil)
->>>>>>> 4da51c3a
 	if err != nil {
 		t.Error(err)
 	}
 	context9 := New().createContext(recorder, req9)
+
+	req10, err := http.NewRequest("HEAD", "http://localhost:3000/foo", nil)
+	if err != nil {
+		t.Error(err)
+	}
+	context10 := New().createContext(recorder, req10)
 
 	result := ""
 	router.Get("/foo", func(req *http.Request) {
@@ -117,11 +119,8 @@
 	router.Handle(recorder, req7, context7)
 	router.Handle(recorder, req8, context8)
 	router.Handle(recorder, req9, context9)
-<<<<<<< HEAD
-	expect(t, result, "foobarbatbarfoofezpopbapwappowwappowopts")
-=======
-	expect(t, result, "foobarbatbarfoofezpopbapwappowwappowfoo")
->>>>>>> 4da51c3a
+	router.Handle(recorder, req10, context10)
+	expect(t, result, "foobarbatbarfoofezpopbapwappowwappowoptsfoo")
 	expect(t, recorder.Code, http.StatusNotFound)
 	expect(t, recorder.Body.String(), "404 page not found\n")
 }
